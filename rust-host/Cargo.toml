--- conflicted
+++ resolved
@@ -12,7 +12,6 @@
 abi-rust-v1alpha1 = []
 
 [dependencies]
-log = "0.4.0"
 wasmer-runtime-core = "0.17.1"
 wasmer-runtime = "0.17.1"
 wasmer-singlepass-backend = "0.17.1"
@@ -33,8 +32,5 @@
 k8s-openapi = { version = "0.8.0", features = ["v1_18"], default-features = false }
 url = "2.1.1"
 env_logger = "0.7.1"
-<<<<<<< HEAD
-anyhow = "^1.0"
-=======
 log = "^0.4"
->>>>>>> feba0115
+anyhow = "^1.0"